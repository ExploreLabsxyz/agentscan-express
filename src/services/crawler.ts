--- conflicted
+++ resolved
@@ -1011,11 +1011,7 @@
 async function processGithubRepo(
   repoUrl: string,
   organization_id: string,
-<<<<<<< HEAD
-  contextType: string | null = null
-=======
   contextType: ContextType | null = null
->>>>>>> 07541660
 ): Promise<boolean> {
   const urlId = crypto.createHash("sha256").update(repoUrl).digest("hex");
 
